--- conflicted
+++ resolved
@@ -2,11 +2,7 @@
 build = 'common/build/build.rs'
 edition = '2021'
 name = 'ton_block_json'
-<<<<<<< HEAD
 version = '0.8.0'
-=======
-version = '0.7.215'
->>>>>>> f57eafa5
 
 [dependencies]
 base64 = '0.13'
@@ -20,15 +16,13 @@
 serde = '1.0'
 serde_derive = '1.0'
 serde_json = { features = [ 'preserve_order' ], version = '1.0' }
-<<<<<<< HEAD
 ton_api = { git = 'https://github.com/tonlabs/ever-tl.git', package = 'ton_api', tag = 'pre_feature-common-message' }
 ton_block = { git = 'https://github.com/tonlabs/ever-block.git', tag = 'pre_feature-common-message' }
 ton_types = { git = 'https://github.com/tonlabs/ever-types.git', tag = 'pre_feature-common-message' }
-=======
-ton_api = { git = 'https://github.com/tonlabs/ever-tl.git', package = 'ton_api', tag = '0.3.62' }
-ton_block = { git = 'https://github.com/tonlabs/ever-block.git', tag = '1.9.126' }
-ton_types = { git = 'https://github.com/tonlabs/ever-types.git', tag = '2.0.33' }
->>>>>>> f57eafa5
 
 [dev-dependencies]
-pretty_assertions = '1.3'+pretty_assertions = '1.3'
+
+[patch.'https://github.com/tonlabs/ever-block.git']
+# ton_block = { git = 'https://github.com/tonlabs/ever-block.git?branch=feature-mesh', branch = 'feature-mesh'}
+ton_block = { path = '../ever-block' }
