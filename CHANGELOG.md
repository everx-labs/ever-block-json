--- conflicted
+++ resolved
@@ -2,15 +2,13 @@
 
 All notable changes to this project will be documented in this file.
 
-<<<<<<< HEAD
-## Version 0.8.4
+## Version 0.8.7
 
 - Common Message support
-=======
+
 ## Version 0.8.5
 
 - Removed extra crate base64
->>>>>>> 410d00dc
 
 ## Version 0.8.0
 
