/*
 * Copyright (C) 2019-2023 EverX. All Rights Reserved.
 *
 * Licensed under the SOFTWARE EVALUATION License (the "License"); you may not use
 * this file except in compliance with the License.  You may obtain a copy of the
 * License at:
 *
 * https://www.ever.dev/licenses
 *
 * Unless required by applicable law or agreed to in writing, software
 * distributed under the License is distributed on an "AS IS" BASIS,
 * WITHOUT WARRANTIES OR CONDITIONS OF ANY KIND, either express or implied.
 * See the License for the specific EVERX DEV software governing permissions and limitations
 * under the License.
 */

use serde_json::{Map, Value};
use std::{str::FromStr, convert::TryInto};
use ton_api::{
    ton::ton_node::{rempmessagestatus, RempMessageLevel, RempMessageStatus, RempReceipt},
    IntoBoxed
};
<<<<<<< HEAD
use ever_block::{
    Account, Augmentation, BlockCreateFees, BlockIdExt, BlockLimits, CatchainConfig,
    ConfigParam0, ConfigParam1, ConfigParam10, ConfigParam11, ConfigParam12,
    ConfigParam13, ConfigParam14, ConfigParam15, ConfigParam16, ConfigParam17, ConfigParam18,
    ConfigParam18Map, ConfigParam2, ConfigParam29, ConfigParam3, ConfigParam31, ConfigParam32,
    ConfigParam33, ConfigParam34, ConfigParam35, ConfigParam36, ConfigParam37, ConfigParam39,
    ConfigParam4, ConfigParam40, ConfigParam5, ConfigParam6, ConfigParam7, ConfigParam8, ConfigParam9,
    ConfigParamEnum, ConfigParams, ConfigProposalSetup, ConsensusConfig, CryptoSignature,
    CurrencyCollection, DelectorParams, Deserializable, ExtraCurrencyCollection,
    FundamentalSmcAddresses, GasLimitsPrices, GlobalVersion, Grams, HashmapAugType, LibDescr,
    MandatoryParams, McStateExtra, MsgAddressInt, MsgForwardPrices, ParamLimits, Serializable,
    ShardAccount, ShardIdent, ShardStateUnsplit, SigPubKey, SlashingConfig, StoragePrices,
    SuspendedAddresses, ValidatorDescr, ValidatorKeys, ValidatorSet, ValidatorSignedTempKey,
    ValidatorTempKey, WorkchainDescr, WorkchainFormat, WorkchainFormat0, WorkchainFormat1,
    Workchains, MASTERCHAIN_ID, SHARD_FULL, MeshConfig, ConnectedNwConfig,
};
use ever_block::{error, fail, Result, UInt256, read_single_root_boc};
=======
use ever_block::*;
>>>>>>> 410d00dc

trait ParseJson {
    fn as_uint256(&self) -> Result<UInt256>;
    fn as_base64(&self) -> Result<Vec<u8>>;
    fn as_int(&self) -> Result<i32>;
    fn as_uint(&self) -> Result<u32>;
    fn as_long(&self) -> Result<i64>;
    fn as_ulong(&self) -> Result<u64>;
}

impl ParseJson for Value {
    fn as_uint256(&self) -> Result<UInt256> {
        self.as_str().ok_or_else(|| error!("field is not str"))?.parse()
    }
    fn as_base64(&self) -> Result<Vec<u8>> {
        Ok(base64_decode(self.as_str().ok_or_else(|| error!("field is not str"))?)?)
    }
    fn as_int(&self) -> Result<i32> {
        match self.as_i64() {
            Some(v) => Ok(v as i32),
            None => match self.as_str() {
                Some(s) => Ok(s.parse()?),
                None => Ok(i32::default())
            }
        }
    }
    fn as_uint(&self) -> Result<u32> {
        match self.as_u64() {
            Some(v) => Ok(v as u32),
            None => match self.as_str() {
                Some(s) => Ok(s.parse()?),
                None => Ok(u32::default())
            }
        }
    }
    fn as_long(&self) -> Result<i64> {
        match self.as_i64() {
            Some(v) => Ok(v),
            None => match self.as_str() {
                Some(s) => Ok(i64::from_str(s)?),
                None => Ok(i64::default())
            }
        }
    }
    fn as_ulong(&self) -> Result<u64> {
        match self.as_u64() {
            Some(v) => Ok(v),
            None => match self.as_str() {
                Some(s) => Ok(s.parse()?),
                None => Ok(u64::default())
            }
        }
    }
}

#[derive(Debug)]
struct PathMap<'m, 'a> {
    map: &'m Map<String, Value>,
    path: Vec<&'a str>
}

impl<'m, 'a> PathMap<'m, 'a> {
    fn new(map: &'m Map<String, Value>) -> Self {
        Self {
            map,
            path: vec!["root"]
        }
    }
    fn cont(prev: &Self, name: &'a str, value: &'m Value) -> Result<Self> {
        let map = value
            .as_object()
            .ok_or_else(|| error!("{}/{} must be the vector of objects", prev.path.join("/"), name))?;
        let mut path = prev.path.clone();
        path.push(name);
        Ok(Self {
            map,
            path
        })
    }
    fn get_item(&self, name: &'a str) -> Result<&'m Value> {
        let item = self.map.get(name).ok_or_else(|| error!("{} must have the field `{}`", self.path.join("/"), name))?;
        Ok(item)
    }
    fn get_obj(&self, name: &'a str) -> Result<Self> {
        let map = self.get_item(name)?
            .as_object()
            .ok_or_else(|| error!("{}/{} must be the object", self.path.join("/"), name))?;
        let mut path = self.path.clone();
        path.push(name);
        Ok(Self {
            map,
            path
        })
    }
    fn get_vec(&self, name: &'a str) -> Result<&'m Vec<Value>> {
        self.get_item(name)?
            .as_array()
            .ok_or_else(|| error!("{}/{} must be the vector", self.path.join("/"), name))
    }
    fn get_str(&self, name: &'a str) -> Result<&'m str> {
        self.get_item(name)?
            .as_str()
            .ok_or_else(|| error!("{}/{} must be the string", self.path.join("/"), name))
    }
    fn get_uint256(&self, name: &'a str) -> Result<UInt256> {
        self.get_str(name)?.parse()
            .map_err(|err| error!("{}/{} must be the uint256 in hex format : {}",
                self.path.join("/"), name, err))
    }
    fn get_base64(&self, name: &'a str) -> Result<Vec<u8>> {
        base64_decode(self.get_str(name)?)
            .map_err(|err| error!("{}/{} must be the base64 : {}",
                self.path.join("/"), name, err))
    }

    fn get_num(&self, name: &'a str) -> Result<i64> {
        if let Ok(value) = self.get_item(name) {
            if let Some(v) = value.as_i64() {
                return Ok(v);
            }
        }
        if let Ok(value) = self.get_item(&(name.to_string() + "_dec")) {
            if let Some(v) = value.as_str() {
                return i64::from_str(v).map_err(|err| {
                    error!(
                        "{}/{} must be the integer or a string with the integer {}: {}",
                        self.path.join("/"), name, v, err
                    )
                });
            }
        }
        if let Ok(value) = self.get_item(name) {
            if let Some(v) = value.as_str() {
                if let Some(v) = v.strip_prefix("0x") {
                    return i64::from_str_radix(v, 16).map_err(|err| {
                        error!(
                            "{}/{} must be the integer or a string with the integer {}: {}",
                            self.path.join("/"), name, v, err
                        )
                    });
                } else {
                    return i64::from_str(v).map_err(|err| {
                        error!(
                            "{}/{} must be the integer or a string with the integer {}: {}",
                            self.path.join("/"), name, v, err
                        )
                    });
                }
            }
        }
        fail!(
            "{}/{} must be the integer or a string with the integer",
            self.path.join("/"), name
        )
    }

    fn get_grams(&self, name: &'a str) -> Result<Grams> {
        if let Ok(value) = self.get_item(name) {
            if let Some(v) = value.as_u64() {
                return Ok(v.into());
            }
        }
        if let Ok(value) = self.get_item(&(name.to_string() + "_dec")) {
            if let Some(v) = value.as_str() {
                return Grams::from_str(v).map_err(|err| {
                    error!(
                        "{}/{} must be the integer or a string with the integer {}: {}",
                        self.path.join("/"), name, v, err
                    )
                });
            }
        }
        if let Ok(value) = self.get_item(name) {
            if let Some(v) = value.as_str() {
                return Grams::from_str(v).map_err(|err| {
                    error!(
                        "{}/{} must be the integer or a string with the integer {}: {}",
                        self.path.join("/"), name, v, err
                    )
                });
            }
        }
        fail!(
            "{}/{} must be the integer or a string with the integer",
            self.path.join("/"), name
        )
    }

    #[allow(dead_code)]
    fn get_u32(&self, name: &'a str, value: &mut u32) {
        if let Ok(new_value) = self.get_num(name) {
            *value = new_value as u32;
        }
    }
    fn get_num16(&self, name: &'a str) -> Result<u16> {
        Ok(self.get_num(name)? as u16)
    }
    fn get_bool(&self, name: &'a str) -> Result<bool> {
        self.get_item(name)?
            .as_bool()
            .ok_or_else(|| error!("{}/{} must be boolean", self.path.join("/"), name))
    }
}

struct StateParser {
    state: ShardStateUnsplit,
    extra: McStateExtra,
    mandatory_params: u64
}

impl StateParser {

    fn new() -> Self {
        Self {
            state: ShardStateUnsplit::with_ident(ShardIdent::masterchain()),
            extra: McStateExtra::default(),
            mandatory_params: 0,
        }
    }

    fn for_zero_state() -> Self {
        // let mandatory_params = [0, 1, 2, 7, 8, 9, 10, 11, 12, 14, 15, 16, 17, 18,
        //     20, 21, 22, 23, 24, 25, 28, 29, 31, 34];
        // let mandatory_params = mandatory_params.iter().fold(0, |s, p| a |= 1 << p);
        // println!("0x{:X}", mandatory_params);
        Self {
            state: ShardStateUnsplit::with_ident(ShardIdent::masterchain()),
            extra: McStateExtra::default(),
            mandatory_params: 0x0000_0004_B3F7_CF87,
        }
    }

    fn is_need(&self, num: i32) -> bool {
        ((self.mandatory_params >> num) & 1) != 0
    }

    fn parse_parameter(
        &mut self,
        config: &PathMap,
        num: i32,
        f: impl FnOnce(&PathMap) -> Result<ConfigParamEnum>
    ) -> Result<()> {
        let p = format!("p{}", num);
        match config.get_obj(&p) {
            Ok(p) => {
                self.extra.config.set_config(f(&p)?)
                    .map_err(|err| error!("Can't set config for {} : {}", p.path.join("/"), err))
            }
            Err(err) if self.is_need(num) => {
                fail!("parameter p{} not found: {}", num, err)
            }
            _ => Ok(())
        }
    }

    fn parse_array(
        &mut self,
        config: &PathMap,
        num: i32,
        f: impl FnOnce(&Vec<Value>) -> Result<ConfigParamEnum>
    ) -> Result<()> {
        let p = format!("p{}", num);
        match config.get_vec(&p) {
            Ok(v) => {
                self.extra.config.set_config(f(v)?)
                    .map_err(|err| error!("Can't set config for {} : {}", config.path.join("/"), err))
            }
            Err(err) if self.is_need(num) => {
                fail!("parameter p{} not found: {}", num, err)
            }
            _ => Ok(())
        }
    }

    fn parse_uint256(
        &mut self,
        config: &PathMap,
        num: i32,
        f: impl FnOnce(UInt256) -> Result<ConfigParamEnum>
    ) -> Result<()> {
        let p = format!("p{}", num);
        match config.get_uint256(&p) {
            Ok(p) => {
                self.extra.config.set_config(f(p)?)
                    .map_err(|err| error!("Can't set config for {} : {}", config.path.join("/"), err))
            }
            Err(err) if self.is_need(num) => {
                fail!("parameter p{} not found: {}", num, err)
            }
            _ => Ok(())
        }
    }

    fn parse_param_set_params(&mut self, config: &PathMap, num: i32) -> Result<Option<MandatoryParams>> {
        let p = format!("p{}", num);
        match config.get_vec(&p) {
            Ok(vec) => {
                let mut params = MandatoryParams::default();
                vec.iter().try_for_each(|n| params.set(&n.as_uint()?, &()))?;
                Ok(Some(params))
            }
            Err(err) => {
                if self.is_need(num) {
                    Err(err)
                } else {
                    Ok(None)
                }
            }
        }
    }

    fn parse_param_limits(param: &PathMap) -> Result<ParamLimits> {
        ParamLimits::with_limits(
            param.get_num("underload")? as u32,
            param.get_num("soft_limit")? as u32,
            param.get_num("hard_limit")? as u32,
        )
    }

    fn parse_block_limits_struct(param: &PathMap) -> Result<BlockLimits> {
        Ok(BlockLimits::with_limits(
            Self::parse_param_limits(&param.get_obj("bytes")?)?,
            Self::parse_param_limits(&param.get_obj("gas")?)?,
            Self::parse_param_limits(&param.get_obj("lt_delta")?)?,
        ))
    }

    fn parse_block_limits(&mut self, config: &PathMap) -> Result<()> {
        self.parse_parameter(config, 22, |p| Ok(ConfigParamEnum::ConfigParam22(Self::parse_block_limits_struct(p)?)))?;
        self.parse_parameter(config, 23, |p| Ok(ConfigParamEnum::ConfigParam23(Self::parse_block_limits_struct(p)?)))
    }

    fn parse_msg_forward_prices_struct(param: &PathMap) -> Result<MsgForwardPrices> {
        Ok(MsgForwardPrices {
            lump_price:       param.get_num("lump_price")? as u64,
            bit_price:        param.get_num("bit_price")? as u64,
            cell_price:       param.get_num("cell_price")? as u64,
            ihr_price_factor: param.get_num("ihr_price_factor")? as u32,
            first_frac:       param.get_num("first_frac")? as u16,
            next_frac:        param.get_num("next_frac")? as u16,
        })
    }

    fn parse_msg_forward_prices(&mut self, config: &PathMap) -> Result<()> {
        self.parse_parameter(config, 24, |p| Ok(ConfigParamEnum::ConfigParam24(Self::parse_msg_forward_prices_struct(p)?)))?;
        self.parse_parameter(config, 25, |p| Ok(ConfigParamEnum::ConfigParam25(Self::parse_msg_forward_prices_struct(p)?)))
    }

    fn parse_gas_limits_struct(param: &PathMap) -> Result<GasLimitsPrices> {
        Ok(GasLimitsPrices {
            gas_price:         param.get_num("gas_price")? as u64,
            gas_limit:         param.get_num("gas_limit")? as u64,
            special_gas_limit: param.get_num("special_gas_limit")? as u64,
            gas_credit:        param.get_num("gas_credit")? as u64,
            block_gas_limit:   param.get_num("block_gas_limit")? as u64,
            freeze_due_limit:  param.get_num("freeze_due_limit")? as u64,
            delete_due_limit:  param.get_num("delete_due_limit")? as u64,
            flat_gas_limit:    param.get_num("flat_gas_limit")? as u64,
            flat_gas_price:    param.get_num("flat_gas_price")? as u64,
            max_gas_threshold: 0,
        })
    }

    fn parse_gas_limits(&mut self, config: &PathMap) -> Result<()> {
        self.parse_parameter(config, 20, |p| Ok(ConfigParamEnum::ConfigParam20(Self::parse_gas_limits_struct(p)?)))?;
        self.parse_parameter(config, 21, |p| Ok(ConfigParamEnum::ConfigParam21(Self::parse_gas_limits_struct(p)?)))
    }

    fn parse_storage_prices(&mut self, config: &PathMap) -> Result<()> {
        self.parse_array(config, 18, |p18| {
            let mut map = ConfigParam18Map::default();
            let mut index = 0u32;
            p18.iter().try_for_each::<_, Result<_>>(|value| {
                let p = PathMap::cont(config, "p18", value)?;
                let p = StoragePrices {
                    utime_since:      p.get_num("utime_since")? as u32,
                    bit_price_ps:     p.get_num("bit_price_ps")? as u64,
                    cell_price_ps:    p.get_num("cell_price_ps")? as u64,
                    mc_bit_price_ps:  p.get_num("mc_bit_price_ps")? as u64,
                    mc_cell_price_ps: p.get_num("mc_cell_price_ps")? as u64,
                };
                map.set(&index, &p)?;
                index += 1;
                Ok(())
            })?;
            Ok(ConfigParamEnum::ConfigParam18(ConfigParam18 { map }))
        })
    }

    fn parse_mesh_config(&mut self, config: &PathMap) -> Result<()> {
        self.parse_array(config, 58, |p58| {
            let mut map = MeshConfig::default();
            p58.iter().try_for_each::<_, Result<_>>(|value| {
                let p = PathMap::cont(config, "p58", value)?;
                let nw_id = p.get_num("network_id")? as i32;
                let mut hardforks = vec!();
                if let Ok(vector) = p.get_vec("hardforks") {
                    for hf in vector {
                        let p = PathMap::cont(&p, "hardforks", hf)?;
                        hardforks.push(parse_separated_block_id_ext(&p)?);
                    }
                }
                let nw_cfg = ConnectedNwConfig {
                    zerostate: parse_separated_block_id_ext(&p.get_obj("zerostate")?)?,
                    is_active: p.get_bool("is_active")?,
                    currency_id: p.get_num("currency_id")? as u32,
                    init_block: parse_separated_block_id_ext(&p.get_obj("init_block")?)?,
                    emergency_guard_addr: p.get_uint256("emergency_guard_addr")?,
                    pull_addr: p.get_uint256("pull_addr")?,
                    minter_addr: p.get_uint256("minter_addr")?,
                    hardforks
                };
                map.set(&nw_id, &nw_cfg)?;
                Ok(())
            })?;
            Ok(ConfigParamEnum::ConfigParam58(map))
        })
    }

    fn parse_param_set(&mut self, config: &PathMap) -> Result<()> {
        if let Some(mandatory_params) = self.parse_param_set_params(config, 9)? {
            self.extra.config.set_config(ConfigParamEnum::ConfigParam9(ConfigParam9 {mandatory_params} ))?;
        }
        if let Some(critical_params) = self.parse_param_set_params(config, 10)? {
            self.extra.config.set_config(ConfigParamEnum::ConfigParam10(ConfigParam10 {critical_params} ))?;
        }
        Ok(())
    }

    fn parse_critical_params(params: &PathMap) -> Result<ConfigProposalSetup> {
        Ok(ConfigProposalSetup {
            min_tot_rounds: params.get_num("min_tot_rounds")? as u8,
            max_tot_rounds: params.get_num("max_tot_rounds")? as u8,
            min_wins      : params.get_num("min_wins"      )? as u8,
            max_losses    : params.get_num("max_losses"    )? as u8,
            min_store_sec : params.get_num("min_store_sec" )? as u32,
            max_store_sec : params.get_num("max_store_sec" )? as u32,
            bit_price     : params.get_num("bit_price"     )? as u32,
            cell_price    : params.get_num("cell_price"    )? as u32,
        })
    }

    fn parse_p11(&mut self, config: &PathMap) -> Result<()> {
        self.parse_parameter(config, 11, |p11| {
            let normal_params = Self::parse_critical_params(&p11.get_obj("normal_params")?)?;
            let critical_params = Self::parse_critical_params(&p11.get_obj("critical_params")?)?;
            let p11 = ConfigParam11::new(&normal_params, &critical_params)?;
            Ok(ConfigParamEnum::ConfigParam11(p11))
        })
    }

    fn parse_p12(&mut self, config: &PathMap) -> Result<()> {
        self.parse_array(config, 12, |p12| {
            let mut workchains = Workchains::default();
            p12.iter().try_for_each(|wc_info| {
                let wc_info = PathMap::cont(config, "p12", wc_info)?;
                let mut descr = WorkchainDescr::default();
                let workchain_id = wc_info.get_num("workchain_id")? as u32;
                descr.enabled_since = wc_info.get_num("enabled_since")? as u32;
                descr.set_min_split(wc_info.get_num("min_split")? as u8)?;
                descr.set_max_split(wc_info.get_num("max_split")? as u8)?;
                descr.flags = wc_info.get_num("flags")? as u16;
                descr.active = wc_info.get_bool("active")?;
                descr.accept_msgs = wc_info.get_bool("accept_msgs")?;
                descr.zerostate_root_hash = wc_info.get_uint256("zerostate_root_hash")?;
                descr.zerostate_file_hash = wc_info.get_uint256("zerostate_file_hash")?;
                descr.version = wc_info.get_num("version")? as u32;
                // TODO: check here
                descr.format = match wc_info.get_bool("basic")? {
                    true => {
                        let vm_version = wc_info.get_num("vm_version")? as i32;
                        let vm_mode    = wc_info.get_num("vm_mode"   )? as u64;
                        WorkchainFormat::Basic(WorkchainFormat1::with_params(vm_version, vm_mode))
                    }
                    false => {
                        let min_addr_len      = wc_info.get_num("min_addr_len")? as u16;
                        let max_addr_len      = wc_info.get_num("max_addr_len")? as u16;
                        let addr_len_step     = wc_info.get_num("addr_len_step")? as u16;
                        let workchain_type_id = wc_info.get_num("workchain_type_id")? as u32;
                        WorkchainFormat::Extended(WorkchainFormat0::with_params(min_addr_len, max_addr_len, addr_len_step, workchain_type_id)?)
                    }
                };
                workchains.set(&workchain_id, &descr)
            })?;
            Ok(ConfigParamEnum::ConfigParam12(ConfigParam12 {workchains}))
        })
    }

    fn parse_catchain_config(p28: &PathMap) -> Result<ConfigParamEnum> {
        Ok(ConfigParamEnum::ConfigParam28(CatchainConfig {
            shuffle_mc_validators:     p28.get_bool("shuffle_mc_validators")?,
            isolate_mc_validators:     p28.get_bool("isolate_mc_validators").unwrap_or_default(),
            mc_catchain_lifetime:      p28.get_num("mc_catchain_lifetime")? as u32,
            shard_catchain_lifetime:   p28.get_num("shard_catchain_lifetime")? as u32,
            shard_validators_lifetime: p28.get_num("shard_validators_lifetime")? as u32,
            shard_validators_num:      p28.get_num("shard_validators_num")? as u32,
        }))
    }

    fn parse_consensus_config(p29: &PathMap) -> Result<ConfigParamEnum> {
        Ok(ConfigParamEnum::ConfigParam29(ConfigParam29 {consensus_config: ConsensusConfig {
            new_catchain_ids:        p29.get_bool("new_catchain_ids")?,
            round_candidates:        p29.get_num("round_candidates")? as u32,
            next_candidate_delay_ms: p29.get_num("next_candidate_delay_ms")? as u32,
            consensus_timeout_ms:    p29.get_num("consensus_timeout_ms")? as u32,
            fast_attempts:           p29.get_num("fast_attempts")? as u32,
            attempt_duration:        p29.get_num("attempt_duration")? as u32,
            catchain_max_deps:       p29.get_num("catchain_max_deps")? as u32,
            max_block_bytes:         p29.get_num("max_block_bytes")? as u32,
            max_collated_bytes:      p29.get_num("max_collated_bytes")? as u32,
        }}))
    }

    fn parse_delector_params(p30: &PathMap) -> Result<ConfigParamEnum> {
        Ok(ConfigParamEnum::ConfigParam30(DelectorParams {
            delections_step         : p30.get_num("delections_step")? as u32,
            validator_init_code_hash: p30.get_uint256("validator_init_code_hash")?,
            staker_init_code_hash   : p30.get_uint256("staker_init_code_hash")?,
        }))
    }

    fn parse_validator_set(config: &PathMap) -> Result<ValidatorSet> {
        let utime_since = config.get_num("utime_since")? as u32;
        let utime_until = config.get_num("utime_until")? as u32;
        //let total = config.get_num("total")? as u16;
        let main = config.get_num("main")? as u16;
        //let total_weight = config.get_num("total_weight")? as u64;

        let mut list = Vec::default();
        config.get_vec("list").and_then(|p| {
            p.iter().try_for_each::<_, Result<_>>(|p| {
                let p = PathMap::cont(config, "p", p)?;
                let public_key = hex::decode(p.get_str("public_key")?)?;
                let weight = p.get_num("weight")? as u64;
                let adnl_addr = if let Ok(adnl_addr) = p.get_uint256("adnl_addr") {
                    Some(adnl_addr)
                } else {
                    None
                };
                let bls_public_key = if let Ok(bls_public_key) = p.get_str("bls_public_key") {
                    let bls_public_key = hex::decode(bls_public_key)?;
                    Some(bls_public_key.as_slice().try_into()?)
                } else { 
                    None 
                };

                let descr = ValidatorDescr::with_params(
                    SigPubKey::from_bytes(&public_key)?,
                    weight,
                    adnl_addr,
                    bls_public_key
                );
                list.push(descr);

                Ok(())
            })?;
            Ok(())
        })?;

        let validator_set = ValidatorSet::new(utime_since, utime_until, main, list)?;
        Ok(validator_set)
    }

    pub fn parse_config(&mut self, config: &PathMap) -> Result<()> {
        self.parse_uint256(config, 0, |config_addr | Ok(ConfigParamEnum::ConfigParam0(ConfigParam0 {config_addr} )))?;
        self.parse_uint256(config, 1, |elector_addr| Ok(ConfigParamEnum::ConfigParam1(ConfigParam1 {elector_addr} )))?;
        self.parse_uint256(config, 2, |minter_addr | Ok(ConfigParamEnum::ConfigParam2(ConfigParam2 {minter_addr} )))?;
        self.parse_uint256(config, 3, |fee_collector_addr | Ok(ConfigParamEnum::ConfigParam3(ConfigParam3 {fee_collector_addr} )))?;
        self.parse_uint256(config, 4, |dns_root_addr | Ok(ConfigParamEnum::ConfigParam4(ConfigParam4 {dns_root_addr} )))?;
        self.parse_uint256(config, 5, |owner_addr | Ok(ConfigParamEnum::ConfigParam5(ConfigParam5 {owner_addr} )))?;

        self.parse_parameter(config, 6, |value| {
            Ok(ConfigParamEnum::ConfigParam6(ConfigParam6 {
                mint_new_price: value.get_grams("mint_new_price")?,
                mint_add_price: value.get_grams("mint_add_price")?,
            }))
        })?;

        self.parse_array(config, 7, |p7| {
            let mut to_mint = ExtraCurrencyCollection::default();
            p7.iter().try_for_each(|currency| {
                let currency = PathMap::cont(config, "p7", currency)?;
                let value = if let Ok(value) = currency.get_str("value_dec") {
                    value.parse()?
                } else {
                    currency.get_str("value")?.parse()?
                };
                to_mint.set(
                    &(currency.get_num("currency")? as u32),
                    &value
                )
            })?;
            Ok(ConfigParamEnum::ConfigParam7(ConfigParam7 {to_mint} ))
        })?;

        self.parse_parameter(config, 8, |p8| {
            Ok(ConfigParamEnum::ConfigParam8(ConfigParam8 { global_version: GlobalVersion {
                version: p8.get_num("version")? as u32,
                capabilities: p8.get_num("capabilities")? as u64,
            }}))
        })?;

        self.parse_param_set(config)?; // p9 p10
        self.parse_p11(config)?;
        self.parse_p12(config)?;

        self.parse_parameter(config, 13, |p13| {
            let cell = read_single_root_boc(p13.get_base64("boc")?)?;
            Ok(ConfigParamEnum::ConfigParam13(ConfigParam13 { cell }))
        })?;
        self.parse_parameter(config, 14, |p14| {
            Ok(ConfigParamEnum::ConfigParam14(ConfigParam14 {
                block_create_fees: BlockCreateFees {
                    masterchain_block_fee: p14.get_grams("masterchain_block_fee")?,
                    basechain_block_fee: p14.get_grams("basechain_block_fee")?,
            }}))
        })?;

        self.parse_parameter(config, 15, |p15| {
            Ok(ConfigParamEnum::ConfigParam15(ConfigParam15 {
                validators_elected_for: p15.get_num("validators_elected_for")? as u32,
                elections_start_before: p15.get_num("elections_start_before")? as u32,
                elections_end_before:   p15.get_num("elections_end_before")? as u32,
                stake_held_for:         p15.get_num("stake_held_for")? as u32,
            }))
        })?;

        self.parse_parameter(config, 16, |p16| {
            Ok(ConfigParamEnum::ConfigParam16(ConfigParam16 {
                min_validators:      p16.get_num16("min_validators")?.into(),
                max_validators:      p16.get_num16("max_validators")?.into(),
                max_main_validators: p16.get_num16("max_main_validators")?.into(),
            }))
        })?;

        self.parse_parameter(config, 17, |p17| {
            Ok(ConfigParamEnum::ConfigParam17(ConfigParam17 {
                min_stake:        p17.get_grams("min_stake")?,
                max_stake:        p17.get_grams("max_stake")?,
                min_total_stake:  p17.get_grams("min_total_stake")?,
                max_stake_factor: p17.get_num("max_stake_factor")? as u32,
            }))
        })?;

        self.parse_storage_prices(config)?;     // p18
        self.parse_gas_limits(config)?;        // p20 p21
        self.parse_block_limits(config)?;      // p22 p23
        self.parse_msg_forward_prices(config)?;// p24 p25
        self.parse_parameter(config, 28, Self::parse_catchain_config)?;
        self.parse_parameter(config, 29, Self::parse_consensus_config)?;
        self.parse_parameter(config, 30, Self::parse_delector_params)?;

        self.parse_array(config, 31, |p31| {
            let mut fundamental_smc_addr = FundamentalSmcAddresses::default();
            p31.iter().try_for_each(|n| fundamental_smc_addr.set(&n.as_uint256()?, &()))?;
            Ok(ConfigParamEnum::ConfigParam31(ConfigParam31 {fundamental_smc_addr} ))
        })?;

        self.parse_parameter(config, 32, |p| Ok(ConfigParamEnum::ConfigParam32(ConfigParam32{prev_validators: Self::parse_validator_set(p)?})))?;
        self.parse_parameter(config, 33, |p| Ok(ConfigParamEnum::ConfigParam33(ConfigParam33{prev_temp_validators: Self::parse_validator_set(p)?})))?;

        self.parse_parameter(config, 34, |p34| {
            let mut list = vec![];
            p34.get_vec("list").and_then(|p| p.iter().try_for_each::<_, Result<()>>(|p| {
                let p = PathMap::cont(&config, "p34", p)?;
                let bls_public_key = if let Ok(bls_public_key) = p.get_str("bls_public_key") {
                    if bls_public_key.len() != 96 {
                        fail!("Invalid BLS public key length {}", bls_public_key.len());
                    }
                    let bls_public_key = hex::decode(bls_public_key)?;
                    Some(bls_public_key.as_slice().try_into()?)
                } else {
                    None
                };

                list.push(ValidatorDescr::with_params(
                    p.get_str("public_key")?.parse()?,
                    p.get_num("weight")? as u64,
                    None,
                    bls_public_key,
                ));
                Ok(())
            }))?;
            let cur_validators = ValidatorSet::new(
                p34.get_num("utime_since")? as u32,
                p34.get_num("utime_until")? as u32,
                p34.get_num("main")? as u16,
                list
            )?;
            Ok(ConfigParamEnum::ConfigParam34(ConfigParam34 {cur_validators}))
        })?;

        self.parse_parameter(config, 35, |p| Ok(ConfigParamEnum::ConfigParam35(ConfigParam35{cur_temp_validators: Self::parse_validator_set(p)?})))?;
        self.parse_parameter(config, 36, |p| Ok(ConfigParamEnum::ConfigParam36(ConfigParam36{next_validators: Self::parse_validator_set(p)?})))?;
        self.parse_parameter(config, 37, |p| Ok(ConfigParamEnum::ConfigParam37(ConfigParam37{next_temp_validators: Self::parse_validator_set(p)?})))?;

        self.parse_array(config, 39, |p39| {
            let mut validator_keys = ValidatorKeys::default();

            p39.iter().try_for_each::<_, Result<()>>(|p| {
                let p = PathMap::cont(config, "p39", p)?;

                let key = p.get_uint256("map_key")?;
                let adnl_addr = p.get_uint256("adnl_addr")?;
                let temp_public_key = hex::decode(p.get_str("temp_public_key")?)?;
                let seqno = p.get_num("seqno")? as u32;
                let valid_until = p.get_num("valid_until")? as u32;
                let signature_r = p.get_str("signature_r")?;
                let signature_s = p.get_str("signature_s")?;

                let pk = ValidatorTempKey::with_params(
                    adnl_addr,
                    SigPubKey::from_bytes(&temp_public_key)?,
                    seqno,
                    valid_until,
                );
                let sk = CryptoSignature::from_r_s_str(&signature_r, &signature_s)?;
                validator_keys.set(&key, &ValidatorSignedTempKey::with_key_and_signature(pk, sk))?;
                Ok(())
            })?;

            Ok(ConfigParamEnum::ConfigParam39(ConfigParam39 { validator_keys }))
        })?;

        let mut slashing_config = SlashingConfig::default();
        if let Ok(p40) = config.get_obj("p40") {
            p40.get_u32("slashing_period_mc_blocks_count", &mut slashing_config.slashing_period_mc_blocks_count);
            p40.get_u32("resend_mc_blocks_count", &mut slashing_config.resend_mc_blocks_count);
            p40.get_u32("min_samples_count", &mut slashing_config.min_samples_count);
            p40.get_u32("collations_score_weight", &mut slashing_config.collations_score_weight);
            p40.get_u32("signing_score_weight", &mut slashing_config.signing_score_weight);
            p40.get_u32("min_slashing_protection_score", &mut slashing_config.min_slashing_protection_score);
            p40.get_u32("z_param_numerator", &mut slashing_config.z_param_numerator);
            p40.get_u32("z_param_denominator", &mut slashing_config.z_param_denominator);
        }
        self.extra.config.set_config(ConfigParamEnum::ConfigParam40(ConfigParam40 {slashing_config}))?;

        self.parse_parameter(config, 42, |p42| {
            let mut copyleft_config = ever_block::ConfigCopyleft { 
                copyleft_reward_threshold: p42.get_grams("threshold")?,
                ..Default::default() 
            };
            p42.get_vec("payouts").and_then(|p| {
                p.iter().try_for_each::<_, Result<()>>(|p| {
                    let p = PathMap::cont(config, "p42", p)?;
                    let mut license_type = 0;
                    p.get_u32("license_type", &mut license_type);
                    let mut percent = 0;
                    p.get_u32("payout_percent", &mut percent);
                    copyleft_config.license_rates.set(&(license_type as u8), &(percent as u8))?;
                    Ok(())
                })
            })?;
            Ok(ConfigParamEnum::ConfigParam42(copyleft_config))
        })?;

        self.parse_array(config, 44, |p44| {
            let mut suspended = SuspendedAddresses::new();

            for address in p44 {
                let address: MsgAddressInt = address
                    .as_str()
                    .ok_or_else(|| error!("address must be string"))?.parse()?;
                suspended.add_suspended_address(
                    address.get_workchain_id(),
                    UInt256::construct_from(&mut address.address())?
                )?;
            }

            Ok(ConfigParamEnum::ConfigParam44(suspended))
        })?;

        self.parse_mesh_config(config)?;     // p58

        Ok(())
    }

    fn parse_state_unchecked(mut self, map: &Map<String, Value>) -> Result<ShardStateUnsplit> {
        let map_path = PathMap::new(map);

        self.state.set_min_ref_mc_seqno(std::u32::MAX);

        match map_path.get_num("global_id") {
            Ok(global_id) => self.state.set_global_id(global_id as i32),
            Err(err) => {
                if self.mandatory_params != 0 {
                    return Err(err)
                }
            }
        }
        match map_path.get_num("gen_utime") {
            Ok(gen_utime) => self.state.set_gen_time(gen_utime as u32),
            Err(err) => {
                if self.mandatory_params != 0 {
                    return Err(err)
                }
            }
        }

        match map_path.get_grams("total_balance") {
            Ok(balance) => self.state.set_total_balance(CurrencyCollection::from_grams(balance)),
            Err(err) => {
                if self.mandatory_params != 0 {
                    return Err(err)
                }
            }
        }

        match map_path.get_obj("master") {
            Ok(master) => {
                let config = master.get_obj("config")?;
                self.parse_config(&config)?;
                match master.get_uint256("config_addr") {
                    Ok(addr) => self.extra.config.config_addr = addr,
                    Err(err) => {
                        if self.mandatory_params != 0 {
                            return Err(err)
                        }
                    }
                }
                match master.get_num("validator_list_hash_short") {
                    Ok(v) => self.extra.validator_info.validator_list_hash_short = v as u32,
                    Err(err) => {
                        if self.mandatory_params != 0 {
                            return Err(err)
                        }
                    }
                }
                match master.get_num("catchain_seqno") {
                    Ok(v) => self.extra.validator_info.catchain_seqno = v as u32,
                    Err(err) => {
                        if self.mandatory_params != 0 {
                            return Err(err)
                        }
                    }
                }
                match master.get_bool("nx_cc_updated") {
                    Ok(v) => self.extra.validator_info.nx_cc_updated = v,
                    Err(err) => {
                        if self.mandatory_params != 0 {
                            return Err(err)
                        }
                    }
                }
                match master.get_grams("global_balance") {
                    Ok(balance) => self.extra.global_balance.grams = balance,
                    Err(err) => {
                        if self.mandatory_params != 0 {
                            return Err(err)
                        }
                    }
                }
                self.extra.after_key_block = true;
                self.state.write_custom(Some(&self.extra))?;
            }
            Err(err) => {
                if self.mandatory_params != 0 {
                    return Err(err)
                }
            }
        }

        if let Ok(accounts) = map_path.get_vec("accounts") {
            let mut shard_accounts = self.state.read_accounts()?;
            accounts.iter().try_for_each::<_, Result<()>>(|account| {
                let account = PathMap::cont(&map_path, "accounts", account)?;
                let account = Account::construct_from_bytes(&account.get_base64("boc")?)?;
                if let Some(account_id) = account.get_id() {
                    let aug = account.aug()?;
                    let account = ShardAccount::with_params(&account, UInt256::ZERO, 0)?;
                    shard_accounts.set_builder_serialized(
                        account_id,
                        &account.write_to_new_cell()?,
                        &aug
                    )?;
                }
                Ok(())
            })?;
            self.state.write_accounts(&shard_accounts)?;
        }

        if let Ok(libraries) = map_path.get_vec("libraries") {
            libraries.iter().try_for_each::<_, Result<()>>(|library| {
                let library = PathMap::cont(&map_path, "libraries", library)?;
                let id = library.get_uint256("hash")?;
                let lib = library.get_base64("lib")?;
                let lib = read_single_root_boc(lib)?;
                let mut lib = LibDescr::new(lib);
                let publishers = library.get_vec("publishers")?;
                publishers.iter().try_for_each::<_, Result<()>>(|publisher| {
                    lib.publishers_mut().set(&publisher.as_uint256()?, &())
                })?;
                self.state.libraries_mut().set(&id, &lib)?;
                Ok(())
            })?;
        }

        Ok(self.state)
    }
}

pub fn parse_config_with_mandatory_params(config: &Map<String, Value>, mandatories: &[u32]) -> Result<ConfigParams> {
    let config = PathMap::new(config);
    let mut parser = StateParser::new();
    if !mandatories.is_empty() {
        parser.mandatory_params = 0;
        for mandatory in mandatories {
            parser.mandatory_params |= 1u64 << mandatory;
        }
    }
    parser.parse_config(&config)?;
    Ok(parser.extra.config)
}

pub fn parse_config(config: &Map<String, Value>) -> Result<ConfigParams> {
    parse_config_with_mandatory_params(config, &[])
}

pub fn parse_state(map: &Map<String, Value>) -> Result<ShardStateUnsplit> {
    StateParser::for_zero_state().parse_state_unchecked(map)
}

pub fn parse_state_unchecked(map: &Map<String, Value>) -> Result<ShardStateUnsplit> {
    StateParser::new().parse_state_unchecked(map)
}

fn parse_block_id_ext(map_path: &PathMap, mc: bool) -> Result<BlockIdExt> {
    if mc {
        Ok(BlockIdExt::with_params(
            ever_block::ShardIdent::with_tagged_prefix(MASTERCHAIN_ID, SHARD_FULL)?,
            map_path.get_num("mc_block_seqno")? as u32,
            map_path.get_uint256("mc_block_id")?,
            map_path.get_uint256("mc_block_file_hash")?,
        ))
    } else {
        Ok(BlockIdExt::with_params(
            ever_block::ShardIdent::with_tagged_prefix(
                map_path.get_num("wc")? as i32,
                u64::from_str_radix(map_path.get_str("shard")?, 16)?
            )?,
            map_path.get_num("block_seqno")? as u32,
            map_path.get_uint256("block_id")?,
            map_path.get_uint256("block_file_hash")?,
        ))
    }
}

fn parse_separated_block_id_ext(map_path: &PathMap) -> Result<BlockIdExt> {
    Ok(BlockIdExt::with_params(
        ShardIdent::with_tagged_prefix(
            map_path.get_num("wc")? as i32,
            u64::from_str_radix(map_path.get_str("shard")?, 16)?
        )?,
        map_path.get_num("seqno")? as u32,
        map_path.get_uint256("root_hash")?,
        map_path.get_uint256("file_hash")?,
    ))
}

pub fn parse_remp_status(map: &Map<String, Value>)
    -> Result<(RempReceipt, Vec<u8>)> {

    let map_path = PathMap::new(map);

    let source_id = map_path.get_uint256("source_id")?;
    let signature = map_path.get_base64("signature")?;

    let timestamp = map_path.get_num("timestamp")?;
    let message_id = map_path.get_uint256("message_id")?;

    let status = match map_path.get_str("kind")? {
        // RempMessageStatus::TonNode_RempAccepted
        s @ ("IncludedIntoBlock" | "AcceptedByFullnode" | "Finalized" | "AcceptedByQueue" | "IncludedIntoAcceptedBlock") => {
            let level = match s {
                "IncludedIntoBlock" => RempMessageLevel::TonNode_RempCollator,
                "AcceptedByFullnode" => RempMessageLevel::TonNode_RempFullnode,
                "Finalized" => RempMessageLevel::TonNode_RempMasterchain,
                "AcceptedByQueue" => RempMessageLevel::TonNode_RempQueue,
                "IncludedIntoAcceptedBlock" => RempMessageLevel::TonNode_RempShardchain,
                s => fail!("Unknown status: {}", s)
            };
            RempMessageStatus::TonNode_RempAccepted (
                rempmessagestatus::RempAccepted {
                    level,
                    block_id: parse_block_id_ext(&map_path, false)?,
                    master_id: parse_block_id_ext(&map_path, true).unwrap_or_default(),
                }
            )
        }
        "Duplicate" => {
            RempMessageStatus::TonNode_RempDuplicate (
                rempmessagestatus::RempDuplicate {
                    block_id: parse_block_id_ext(&map_path, false)?,
                }
            )
        }
        s @ ("IgnoredByCollator" | "IgnoredByFullNode" | "IgnoredByMasterchain" | "IgnoredByQueue" | "IgnoredByShardchain") => {
            let level = match s {
                "IgnoredByCollator" => RempMessageLevel::TonNode_RempCollator,
                "IgnoredByFullNode" => RempMessageLevel::TonNode_RempFullnode,
                "IgnoredByMasterchain" => RempMessageLevel::TonNode_RempMasterchain,
                "IgnoredByQueue" => RempMessageLevel::TonNode_RempQueue,
                "IgnoredByShardchain" => RempMessageLevel::TonNode_RempShardchain,
                s => fail!("Unknown status: {}", s)
            };
            RempMessageStatus::TonNode_RempIgnored (
                rempmessagestatus::RempIgnored {
                    level,
                    block_id: parse_block_id_ext(&map_path, false)?,
                }
            )
        }
        // RempMessageStatus::TonNode_RempNew
        "PutIntoQueue" => {
            RempMessageStatus::TonNode_RempNew
        }
        // RempMessageStatus::TonNode_RempRejected
        s @ ("RejectedByCollator" | "RejectedByFullnode" | "RejectedByMasterchain" | "RejectedByQueue" | "RejectedByShardchain") => {
            let level = match s {
                "RejectedByCollator" => RempMessageLevel::TonNode_RempCollator,
                "RejectedByFullnode" => RempMessageLevel::TonNode_RempFullnode,
                "RejectedByMasterchain" => RempMessageLevel::TonNode_RempMasterchain,
                "RejectedByQueue" => RempMessageLevel::TonNode_RempQueue,
                "RejectedByShardchain" => RempMessageLevel::TonNode_RempShardchain,
                s => fail!("Unknown status: {}", s)
            };
            RempMessageStatus::TonNode_RempRejected (
                rempmessagestatus::RempRejected {
                    level,
                    block_id: parse_block_id_ext(&map_path, false)?,
                    error: map_path.get_str("error")?.into(),
                }
            )
        }
        // RempMessageStatus::TonNode_RempSentToValidators
        "SentToValidators" => {
            RempMessageStatus::TonNode_RempSentToValidators (
                rempmessagestatus::RempSentToValidators {
                    sent_to: map_path.get_num("sent_to")? as i32,
                    total_validators: map_path.get_num("total_validators")? as i32,
                }
            )
        }
        // RempMessageStatus::TonNode_RempTimeout
        "Timeout" => {
            RempMessageStatus::TonNode_RempTimeout
        }
        s => fail!("Unknown status: {}", s)
    };

    let receipt = ton_api::ton::ton_node::rempreceipt::RempReceipt {
        message_id,
        status,
        timestamp,
        source_id,
    }.into_boxed();

    Ok((receipt, signature))
}

pub fn parse_block_proof(
    map: &Map<String, Value>, block_file_hash: UInt256
) -> Result<ever_block::BlockProof> {

    let map_path = PathMap::new(map);

    let root = ever_block::read_single_root_boc(base64_decode(map_path.get_str("proof")?)?)?;

    let merkle_proof = ever_block::MerkleProof::construct_from_cell(root.clone())?;
    let block_virt_root = merkle_proof.proof.virtualize(1);
    let virt_block = ever_block::Block::construct_from_cell(block_virt_root.clone())?;
    let block_info = virt_block.read_info()?;

    let proof_for = BlockIdExt::with_params(
        ever_block::ShardIdent::with_tagged_prefix(
            block_info.shard().workchain_id(),
            block_info.shard().shard_prefix_with_tag(),
        )?,
        block_info.seq_no(),
        block_virt_root.repr_hash(),
        block_file_hash,
    );

    let signatures = if let Ok(signatures) = map_path.get_vec("signatures") {
        let mut pure_signatures = ever_block::BlockSignaturesPure::new();
        pure_signatures.set_weight(map_path.get_num("sig_weight")? as u64);
        for signature in signatures {
            let signature = PathMap::cont(&map_path, "signatures", signature)?;
            pure_signatures.add_sigpair(ever_block::CryptoSignaturePair { 
                node_id_short: signature.get_uint256("node_id")?,
                sign: ever_block::CryptoSignature::from_r_s_str(
                    signature.get_str("r")?,
                    signature.get_str("s")?,
                )?
            });
        }
        Some(ever_block::BlockSignatures::with_params(
            ever_block::ValidatorBaseInfo::with_params(
                map_path.get_num("validator_list_hash_short")? as u32,
                map_path.get_num("catchain_seqno")? as u32,
            ),
            pure_signatures
        ))
    } else {
        None
    };

    Ok(ever_block::BlockProof::with_params(proof_for, root, signatures))
}

#[cfg(test)]
#[path = "tests/test_deserialize.rs"]
mod tests;<|MERGE_RESOLUTION|>--- conflicted
+++ resolved
@@ -20,27 +20,7 @@
     ton::ton_node::{rempmessagestatus, RempMessageLevel, RempMessageStatus, RempReceipt},
     IntoBoxed
 };
-<<<<<<< HEAD
-use ever_block::{
-    Account, Augmentation, BlockCreateFees, BlockIdExt, BlockLimits, CatchainConfig,
-    ConfigParam0, ConfigParam1, ConfigParam10, ConfigParam11, ConfigParam12,
-    ConfigParam13, ConfigParam14, ConfigParam15, ConfigParam16, ConfigParam17, ConfigParam18,
-    ConfigParam18Map, ConfigParam2, ConfigParam29, ConfigParam3, ConfigParam31, ConfigParam32,
-    ConfigParam33, ConfigParam34, ConfigParam35, ConfigParam36, ConfigParam37, ConfigParam39,
-    ConfigParam4, ConfigParam40, ConfigParam5, ConfigParam6, ConfigParam7, ConfigParam8, ConfigParam9,
-    ConfigParamEnum, ConfigParams, ConfigProposalSetup, ConsensusConfig, CryptoSignature,
-    CurrencyCollection, DelectorParams, Deserializable, ExtraCurrencyCollection,
-    FundamentalSmcAddresses, GasLimitsPrices, GlobalVersion, Grams, HashmapAugType, LibDescr,
-    MandatoryParams, McStateExtra, MsgAddressInt, MsgForwardPrices, ParamLimits, Serializable,
-    ShardAccount, ShardIdent, ShardStateUnsplit, SigPubKey, SlashingConfig, StoragePrices,
-    SuspendedAddresses, ValidatorDescr, ValidatorKeys, ValidatorSet, ValidatorSignedTempKey,
-    ValidatorTempKey, WorkchainDescr, WorkchainFormat, WorkchainFormat0, WorkchainFormat1,
-    Workchains, MASTERCHAIN_ID, SHARD_FULL, MeshConfig, ConnectedNwConfig,
-};
-use ever_block::{error, fail, Result, UInt256, read_single_root_boc};
-=======
 use ever_block::*;
->>>>>>> 410d00dc
 
 trait ParseJson {
     fn as_uint256(&self) -> Result<UInt256>;
